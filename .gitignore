*.png
*.jpg
*.jpeg
.ipynb_checkpoints/
*.pth
*.torchscript
*.onnx
*.pt
__pycache__
<<<<<<< HEAD
*.wav
*.mp4
*.bin
*.safetensors
wandb/
=======

# MacOS
.DS_Store/
.DS_Store
>>>>>>> f70b1728
<|MERGE_RESOLUTION|>--- conflicted
+++ resolved
@@ -7,15 +7,12 @@
 *.onnx
 *.pt
 __pycache__
-<<<<<<< HEAD
 *.wav
 *.mp4
 *.bin
 *.safetensors
 wandb/
-=======
 
 # MacOS
 .DS_Store/
-.DS_Store
->>>>>>> f70b1728
+.DS_Store